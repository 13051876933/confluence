--- conflicted
+++ resolved
@@ -6,19 +6,13 @@
 
 jdk:
   - oraclejdk8
-<<<<<<< HEAD
 
 before_install:
   - if [ "$TRAVIS_BRANCH" = "feature/release-process" ]; then ./gpg.sh; fi
+  - sudo apt-get install graphviz
 
 install:
   - if [ "$TRAVIS_BRANCH" = "master" ]; then ./mvnw clean verify jacoco:report coveralls:report -Possrh; else ./mvnw clean verify jacoco:report coveralls:report; fi
-=======
-before_install:
-  - sudo apt-get install graphviz
-script:
-  - ./mvnw clean test jacoco:report coveralls:report
->>>>>>> 887cabd5
   - docker login -u $DOCKER_HUB_USERNAME -p $DOCKER_HUB_PASSWORD
   - docker run -d -p8090:8090 -p8091:8091 --name=confluence-publisher-it alainsahli/confluence-publisher-it:6.0.5
   - ./waitForConfluenceStartup.sh confluence-publisher-it 300
